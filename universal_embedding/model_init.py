--- conflicted
+++ resolved
@@ -31,30 +31,17 @@
     )]
 
   (params, model_state, num_trainable_params, gflops) = (
-<<<<<<< HEAD
-    train_utils.initialize_model(
-      model_def=model.flax_model,
-      input_spec=[(
-        dataset_dict.meta_data['input_shape'],  #TODO: change image size here #use always the one in the config
-        dataset_dict.meta_data.get('input_dtype', jnp.float32),
-      )],
-      config=config,
-      rngs=init_rng,
-      init=True,  
-=======
     train_utils.initialize_multitask_model(
       model_def=model.flax_model,
       input_spec=input_spec,          
       config=config,
       rngs=init_rng,
->>>>>>> 413049f8
     )
   )
 
   return (params, model_state, num_trainable_params, gflops)
 
 
-<<<<<<< HEAD
 def initialize_universal_model_for_extraction(
   dataset_dict,
   config,
@@ -80,8 +67,6 @@
   return (params, model_state, num_trainable_params, gflops)
 
 
-=======
->>>>>>> 413049f8
 
 def load_init_checkpoint(
   config,
